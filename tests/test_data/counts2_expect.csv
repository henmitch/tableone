--- conflicted
+++ resolved
@@ -1,7 +1,3 @@
 category,value,paren
 Col2,,
-<<<<<<< HEAD
-    1,10,1
-=======
-1,10,1.0
->>>>>>> 69c3d5ad
+    1,10,1.0